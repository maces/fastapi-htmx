--- conflicted
+++ resolved
@@ -50,12 +50,8 @@
 pre-commit = "^3.1.1"
 pytest = ">=7.2.2,<9.0.0"
 pytest-cov = "^4.0.0"
-<<<<<<< HEAD
-httpx = ">=0.23.3,<0.27.0"
+httpx = ">=0.23.3,<0.28.0"
 fastapi = {extras = ["all"], version = ">=0.94,<0.111"}
-=======
-httpx = ">=0.23.3,<0.28.0"
->>>>>>> b9d5c2a0
 
 [build-system]
 requires = ["poetry-core"]
